"""
 Classes representing plasma profiles.

 These must have the following methods:

   Jtor(R, Z, psi, psi_bndry=None)
      -> Return a numpy array of toroidal current density [J/m^2]
   pprime(psinorm)
      -> return p' at given normalised psi
   ffprime(psinorm)
      -> return ff' at given normalised psi
   pressure(psinorm)
      -> return p at given normalised psi
   fpol(psinorm)
      -> return f at given normalised psi
   fvac()
      -> f = R*Bt in vacuum


Modified substantially from the original FreeGS code.

Copyright 2024 Nicola C. Amorisco, Adriano Agnello, George K. Holt, Ben Dudson.

FreeGS4E is free software: you can redistribute it and/or modify
it under the terms of the GNU Lesser General Public License as published by
the Free Software Foundation, either version 3 of the License, or
(at your option) any later version.

FreeGS4E is distributed in the hope that it will be useful,
but WITHOUT ANY WARRANTY; without even the implied warranty of
MERCHANTABILITY or FITNESS FOR A PARTICULAR PURPOSE.  See the
GNU Lesser General Public License for more details.

You should have received a copy of the GNU Lesser General Public License
along with FreeGS4E.  If not, see <http://www.gnu.org/licenses/>.
"""

import numpy as np
from numpy import clip, pi, reshape, sqrt, zeros
from scipy.integrate import quad, romb  # Romberg integration
from scipy.special import beta as spbeta
from scipy.special import betainc as spbinc

from . import critical
from .gradshafranov import mu0


class Profile(object):
    """
    Base class from which profiles classes can inherit

    This provides two methods:
       pressure(psinorm) and fpol(psinorm)

    which assume that the following methods are available:
       pprime(psinorm), ffprime(psinorm), fvac()

    """

    def pressure(self, psinorm, out=None):
        """
        Return p as a function of normalised psi by
        integrating pprime
        """

        if not hasattr(psinorm, "shape"):
            # Assume  a single value
            val, _ = quad(self.pprime, psinorm, 1.0)
            # Convert from integral in normalised psi to integral in psi
            return val * (self.psi_axis - self.psi_bndry)

        # Assume a NumPy array

        if out is None:
            out = zeros(psinorm.shape)

        pvals = reshape(psinorm, -1)
        ovals = reshape(out, -1)

        if len(pvals) != len(ovals):
            raise ValueError("Input and output arrays of different lengths")

        for i in range(len(pvals)):
            val, _ = quad(self.pprime, pvals[i], 1.0)
            # Convert from integral in normalised psi to integral in psi
            val *= self.psi_axis - self.psi_bndry
            ovals[i] = val

        return reshape(ovals, psinorm.shape)

    def fpol(self, psinorm, out=None):
        """
        Return f as a function of normalised psi

        """

        if not hasattr(psinorm, "__len__"):
            # Assume a single value

            val, _ = quad(self.ffprime, psinorm, 1.0)
            # Convert from integral in normalised psi to integral in psi
            val *= self.psi_axis - self.psi_bndry

            # ffprime = 0.5*d/dpsi(f^2)
            # Apply boundary condition at psinorm=1 val = fvac**2
            return sqrt(2.0 * val + self.fvac() ** 2)

        # Assume it's a NumPy array, or can be converted to one
        psinorm = np.array(psinorm)

        if out is None:
            out = zeros(psinorm.shape)

        pvals = reshape(psinorm, -1)
        ovals = reshape(out, -1)

        if len(pvals) != len(ovals):
            raise ValueError("Input and output arrays of different lengths")
        for i in range(len(pvals)):
            val, _ = quad(self.ffprime, pvals[i], 1.0)
            # Convert from integral in normalised psi to integral in psi
            val *= self.psi_axis - self.psi_bndry

            # ffprime = 0.5*d/dpsi(f^2)
            # Apply boundary condition at psinorm=1 val = fvac**2
            ovals[i] = sqrt(2.0 * val + self.fvac() ** 2)

        return reshape(ovals, psinorm.shape)

    def Jtor_part1(self, R, Z, psi, psi_bndry=None, mask_outside_limiter=None):
        """
        Similar code as original Jtor method, limited to identifying critical points.

        Parameters
        ----------
        R : np.ndarray
            R coordinates of the grid points
        Z : np.ndarray
            Z coordinates of the grid points
        psi : np.ndarray
            Poloidal field flux / 2*pi at each grid points (as returned by FreeGS.Equilibrium.psi())
        psi_bndry : float, optional
            Value of the poloidal field flux at the boundary of the plasma (last closed flux surface), by default None
        mask_outside_limiter : np.ndarray
            Mask of points outside the limiter, if any, optional

        Returns
        -------
        critical points

        Raises
        ------
        ValueError
            Raises ValueError if critical points incompatible with sign of plasma current
        """

        # Analyse the equilibrium, finding O- and X-points
        opt, xpt = critical.find_critical(
            R, Z, psi, self.mask_inside_limiter, self.Ip
        )

        if psi_bndry is not None:
            diverted_core_mask = critical.inside_mask(
                R, Z, psi, opt, xpt, mask_outside_limiter, psi_bndry
            )
        elif len(xpt) > 0:
            psi_bndry = xpt[0][2]
            self.psi_axis = opt[0][2]
            # # check correct sorting between psi_axis and psi_bndry
            if (self.psi_axis - psi_bndry) * self.Ip < 0:
                raise ValueError(
                    "Incorrect critical points! Likely due to not suitable psi_plasma"
                )
            diverted_core_mask = critical.inside_mask(
                R, Z, psi, opt, xpt, mask_outside_limiter, psi_bndry
            )
        else:
            # No X-points
            psi_bndry = psi[0, 0]
            diverted_core_mask = None
        return opt, xpt, diverted_core_mask, psi_bndry


class ConstrainBetapIp(Profile):
    """
    Constrain poloidal Beta and plasma current

    This is the constraint used in
    YoungMu Jeon arXiv:1503.03135

    """

    def __init__(self, betap, Ip, fvac, alpha_m=1.0, alpha_n=2.0, Raxis=1.0):
        """
        betap - Poloidal beta
        Ip    - Plasma current [Amps]
        fvac  - Vacuum f = R*Bt

        Raxis - R used in p' and ff' components
        """

        # Check inputs
        if alpha_m < 0:
            raise ValueError("alpha_m must be positive")
        if alpha_n < 0:
            raise ValueError("alpha_n must be positive")

        # Set parameters for later use
        self.betap = betap
        self.Ip = Ip
        self._fvac = fvac
        self.alpha_m = alpha_m
        self.alpha_n = alpha_n
        self.Raxis = Raxis

        # parameter to indicate that this is coming from FreeGS4E
        self.fast = True

    # def Jtor(self, R, Z, psi, psi_bndry=None):
    #     """Calculate toroidal plasma current

    #     Jtor = L * (Beta0*R/Raxis + (1-Beta0)*Raxis/R)*jtorshape

    #     where jtorshape is a shape function
    #     L and Beta0 are parameters which are set by constraints
    #     This function has been adapted from FreeGS to be more computationally efficient by calculating the integrals analytically and to save the xpt, opt and Jtor so they don't have to be recomputed

    #     Parameters
    #     ----------
    #     R : np.ndarray
    #         R coordinates of the grid points
    #     Z : np.ndarray
    #         Z coordinates of the grid points
    #     psi : np.ndarray
    #         Poloidal field flux / 2*pi at each grid points (as returned by FreeGS.Equilibrium.psi())
    #     psi_bndry : float, optional
    #         Value of the poloidal field flux at the boundary of the plasma (last closed flux surface), by default None

    #     Returns
    #     -------
    #     Jtor : np.ndarray
    #         Toroidal current density

    #     Raises
    #     ------
    #     ValueError
    #         Raises ValueError if it cannot find an O-point
    #     """

    #     # Analyse the equilibrium, finding O- and X-points
    #     opt, xpt = critical.find_critical(R, Z, psi)
    #     if not opt:
    #         raise ValueError("No O-points found!")
    #     psi_axis = opt[0][2]

    #     if psi_bndry is not None:
    #         mask = critical.inside_mask(R, Z, psi, opt, xpt, mask_outside_limiter, psi_bndry=psi_bndry)
    #     elif xpt:
    #         psi_bndry = xpt[0][2]
    #         mask = critical.core_mask(R, Z, psi, opt, xpt)
    #     else:
    #         # No X-points
    #         psi_bndry = psi[0, 0]
    #         mask = None

    #     dR = R[1, 0] - R[0, 0]
    #     dZ = Z[0, 1] - Z[0, 0]

    #     # Calculate normalised psi.
    #     # 0 = magnetic axis
    #     # 1 = plasma boundary
    #     psi_norm = (psi - psi_axis) / (psi_bndry - psi_axis)

    #     # Current profile shape
    #     jtorshape = (1.0 - np.clip(psi_norm, 0.0, 1.0) ** self.alpha_m) ** self.alpha_n

    #     if mask is not None:
    #         # If there is a masking function (X-points, limiters)
    #         jtorshape *= mask

    #     # Now apply constraints to define constants

    #     # Need integral of jtorshape to calculate pressure
    #     # Note factor to convert from normalised psi integral
    #     # def pshape(psinorm):
    #     #     shapeintegral, _ = quad(
    #     #         lambda x: (1.0 - x ** self.alpha_m) ** self.alpha_n, psinorm, 1.0
    #     #     )
    #     #     shapeintegral *= psi_bndry - psi_axis
    #     #     return shapeintegral

    #     # Pressure is
    #     #
    #     # p(psinorm) = - (L*Beta0/Raxis) * pshape(psinorm)
    #     #

    #     shapeintegral0 = spbeta(1./self.alpha_m , 1.0+self.alpha_n)/self.alpha_m

    #     nx, ny = psi_norm.shape
    #     pfunc = zeros((nx, ny))
    #     # for i in range(1, nx - 1):
    #     #     for j in range(1, ny - 1):
    #     #         if (psi_norm[i, j] >= 0.0) and (psi_norm[i, j] < 1.0):
    #     #             pfunc[i, j] = pshape(psi_norm[i, j])

    #     pfunc=shapeintegral0*(psi_bndry - psi_axis)*(1.0-spbinc(1./self.alpha_m , 1.0+self.alpha_n, np.clip(psi_norm,0.0001,0.9999)**(1/self.alpha_m)))

    #     if mask is not None:
    #         pfunc *= mask

    #     # Integrate over plasma
    #     # betap = (8pi/mu0) * int(p)dRdZ / Ip^2
    #     #       = - (8pi/mu0) * (L*Beta0/Raxis) * intp / Ip^2

    #     intp = np.sum(pfunc)*dR*dZ  # romb(romb(pfunc)) * dR * dZ

    # LBeta0 = -self.betap * (mu0 / (8.0 * pi)) * self.Raxis * self.Ip ** 2 / intp

    # # Integrate current components
    # IR = np.sum(jtorshape * R /self.Raxis)*dR*dZ # romb(romb(jtorshape * R / self.Raxis)) * dR * dZ
    # I_R = np.sum(jtorshape * self.Raxis / R)*dR*dZ # romb(romb(jtorshape * self.Raxis / R)) * dR * dZ

    # # Toroidal plasma current Ip is
    # #
    # # Ip = L * (Beta0 * IR + (1-Beta0)*I_R)
    # #    = L*Beta0*(IR - I_R) + L*I_R
    # #

    # L = self.Ip / I_R - LBeta0 * (IR / I_R - 1)
    # Beta0 = LBeta0 / L

    # # print("Constraints: L = %e, Beta0 = %e" % (L, Beta0))

    # # Toroidal current
    # Jtor = L * (Beta0 * R / self.Raxis + (1 - Beta0) * self.Raxis / R) * jtorshape
    # self.jtor = Jtor

    # self.L = L
    # self.Beta0 = Beta0
    # self.psi_bndry = psi_bndry
    # self.psi_axis = psi_axis

    # self.xpt = xpt
    # self.opt = opt

    # return Jtor

    # def Jtor_part1(self, R, Z, psi, psi_bndry=None):
    #     """
    #     Similar code as original Jtor method, limited to identifying critical points.

    #     Parameters
    #     ----------
    #     R : np.ndarray
    #         R coordinates of the grid points
    #     Z : np.ndarray
    #         Z coordinates of the grid points
    #     psi : np.ndarray
    #         Poloidal field flux / 2*pi at each grid points (as returned by FreeGS.Equilibrium.psi())
    #     psi_bndry : float, optional
    #         Value of the poloidal field flux at the boundary of the plasma (last closed flux surface), by default None

    #     Returns
    #     -------
    #     Jtor : np.ndarray
    #         Toroidal current density

    #     Raises
    #     ------
    #     ValueError
    #         Raises ValueError if it cannot find an O-point
    #     """

    #     # Analyse the equilibrium, finding O- and X-points
    #     opt, xpt = critical.find_critical(R, Z, psi)
    #     if not opt:
    #         raise ValueError("No O-points found!")

    #     return  opt, xpt

    def Jtor_part2(self, R, Z, psi, psi_axis, psi_bndry, mask):
        """
        Same code as original Jtor method, just split into two parts to enable
        identification of limiter plasma configurations.
        In part 2 psi_axis is replaced by self.psi_axis

        Calculate toroidal plasma current

        Jtor = L * (Beta0*R/Raxis + (1-Beta0)*Raxis/R)*jtorshape

        where jtorshape is a shape function
        L and Beta0 are parameters which are set by constraints
        This function has been adapted from FreeGS to be more computationally efficient by calculating the integrals analytically and to save the xpt, opt and Jtor so they don't have to be recomputed

        Parameters
        ----------
        R : np.ndarray
            R coordinates of the grid points
        Z : np.ndarray
            Z coordinates of the grid points
        psi : np.ndarray
            Poloidal field flux / 2*pi at each grid points (as returned by FreeGS.Equilibrium.psi())
        psi_bndry : float, optional
            Value of the poloidal field flux at the boundary of the plasma (last closed flux surface), by default None

        Returns
        -------
        Jtor : np.ndarray
            Toroidal current density

        Raises
        ------
        ValueError
            Raises ValueError if it cannot find an O-point
        """

        if psi_bndry is None:
            psi_bndry = psi[0, 0]
            self.psi_bndry = psi_bndry

        dR = R[1, 0] - R[0, 0]
        dZ = Z[0, 1] - Z[0, 0]

        # Calculate normalised psi.
        # 0 = magnetic axis
        # 1 = plasma boundary
        psi_norm = (psi - psi_axis) / (psi_bndry - psi_axis)

        # Current profile shape
        jtorshape = (
            1.0 - np.clip(psi_norm, 0.0, 1.0) ** self.alpha_m
        ) ** self.alpha_n

        if mask is not None:
            # If there is a masking function (X-points, limiters)
            jtorshape *= mask

        # Now apply constraints to define constants

        # Need integral of jtorshape to calculate pressure
        # Note factor to convert from normalised psi integral
        # def pshape(psinorm):
        #     shapeintegral, _ = quad(
        #         lambda x: (1.0 - x ** self.alpha_m) ** self.alpha_n, psinorm, 1.0
        #     )
        #     shapeintegral *= psi_bndry - psi_axis
        #     return shapeintegral

        # Pressure is
        #
        # p(psinorm) = - (L*Beta0/Raxis) * pshape(psinorm)
        #

        shapeintegral0 = (
            spbeta(1.0 / self.alpha_m, 1.0 + self.alpha_n) / self.alpha_m
        )

        nx, ny = psi_norm.shape
        pfunc = zeros((nx, ny))
        # for i in range(1, nx - 1):
        #     for j in range(1, ny - 1):
        #         if (psi_norm[i, j] >= 0.0) and (psi_norm[i, j] < 1.0):
        #             pfunc[i, j] = pshape(psi_norm[i, j])

        pfunc = (
            shapeintegral0
            * (psi_bndry - psi_axis)
            * (
                1.0
                - spbinc(
                    1.0 / self.alpha_m,
                    1.0 + self.alpha_n,
                    np.clip(psi_norm, 0.0001, 0.9999) ** (1 / self.alpha_m),
                )
            )
        )

        if mask is not None:
            pfunc *= mask

        # Integrate over plasma
        # betap = (8pi/mu0) * int(p)dRdZ / Ip^2
        #       = - (8pi/mu0) * (L*Beta0/Raxis) * intp / Ip^2

        intp = np.sum(pfunc) * dR * dZ  # romb(romb(pfunc)) * dR * dZ

        LBeta0 = (
            -self.betap * (mu0 / (8.0 * pi)) * self.Raxis * self.Ip**2 / intp
        )

        # Integrate current components
        IR = (
            np.sum(jtorshape * R / self.Raxis) * dR * dZ
        )  # romb(romb(jtorshape * R / self.Raxis)) * dR * dZ
        I_R = (
            np.sum(jtorshape * self.Raxis / R) * dR * dZ
        )  # romb(romb(jtorshape * self.Raxis / R)) * dR * dZ

        # Toroidal plasma current Ip is
        #
        # Ip = L * (Beta0 * IR + (1-Beta0)*I_R)
        #    = L*Beta0*(IR - I_R) + L*I_R
        #

        L = self.Ip / I_R - LBeta0 * (IR / I_R - 1)
        Beta0 = LBeta0 / L

        # print("Constraints: L = %e, Beta0 = %e" % (L, Beta0))

        # Toroidal current
        Jtor = (
            L
            * (Beta0 * R / self.Raxis + (1 - Beta0) * self.Raxis / R)
            * jtorshape
        )
        self.jtor = Jtor

        self.L = L
        self.Beta0 = Beta0

        return Jtor

    # Profile functions
    def pprime(self, pn):
        """
        dp/dpsi as a function of normalised psi. 0 outside core
        Calculate pprimeshape inside the core only
        """
        shape = (1.0 - np.clip(pn, 0.0, 1.0) ** self.alpha_m) ** self.alpha_n
        return self.L * self.Beta0 / self.Raxis * shape

    def ffprime(self, pn):
        """
        f * df/dpsi as a function of normalised psi. 0 outside core.
        Calculate ffprimeshape inside the core only.
        """
        shape = (1.0 - np.clip(pn, 0.0, 1.0) ** self.alpha_m) ** self.alpha_n
        return mu0 * self.L * (1 - self.Beta0) * self.Raxis * shape

    def fvac(self):
        return self._fvac


class ConstrainPaxisIp(Profile):
    """
    Constrain pressure on axis and plasma current

    """

    def __init__(self, paxis, Ip, fvac, alpha_m=1.0, alpha_n=2.0, Raxis=1.0):
        """
        paxis - Pressure at magnetic axis [Pa]
        Ip    - Plasma current [Amps]
        fvac  - Vacuum f = R*Bt

        Raxis - R used in p' and ff' components
        """

        # Check inputs
        if alpha_m < 0:
            raise ValueError("alpha_m must be positive")
        if alpha_n < 0:
            raise ValueError("alpha_n must be positive")

        # Set parameters for later use
        self.paxis = paxis
        self.Ip = Ip
        self._fvac = fvac
        self.alpha_m = alpha_m
        self.alpha_n = alpha_n
        self.Raxis = Raxis

        # parameter to indicate that this is coming from FreeGS4E
        self.fast = True

    def Jtor_part2(self, R, Z, psi, psi_axis, psi_bndry, mask):
        """
        Same code as original Jtor method, just split into two parts to enable
        identification of limiter plasma configurations.
        In part 2 psi_axis is replaced by self.psi_axis

        Calculate toroidal plasma current

        Jtor = L * (Beta0*R/Raxis + (1-Beta0)*Raxis/R)*jtorshape

        where jtorshape is a shape function
        L and Beta0 are parameters which are set by constraints
        This function has been adapted from FreeGS to be more computationally efficient by calculating the integrals analytically and to save the xpt, opt and Jtor so they don't have to be recomputed

        Parameters
        ----------
        R : np.ndarray
            R coordinates of the grid points
        Z : np.ndarray
            Z coordinates of the grid points
        psi : np.ndarray
            Poloidal field flux / 2*pi at each grid points (as returned by FreeGS.Equilibrium.psi())
        psi_bndry : float, optional
            Value of the poloidal field flux at the boundary of the plasma (last closed flux surface), by default None

        Returns
        -------
        Jtor : np.ndarray
            Toroidal current density

        Raises
        ------
        ValueError
            Raises ValueError if it cannot find an O-point
        """
        if psi_bndry is None:
            psi_bndry = psi[0, 0]
            self.psi_bndry = psi_bndry

        dR = R[1, 0] - R[0, 0]
        dZ = Z[0, 1] - Z[0, 0]

        # Calculate normalised psi.
        # 0 = magnetic axis
        # 1 = plasma boundary
        psi_norm = (psi - psi_axis) / (psi_bndry - psi_axis)

        # Current profile shape
        jtorshape = (
            1.0 - np.clip(psi_norm, 0.0, 1.0) ** self.alpha_m
        ) ** self.alpha_n

        if mask is not None:
            # If there is a masking function (X-points, limiters)
            jtorshape *= mask

        # Now apply constraints to define constants

        # Need integral of jtorshape to calculate paxis
        # Note factor to convert from normalised psi integral
        # shapeintegral, _ = quad(
        #     lambda x: (1.0 - x ** self.alpha_m) ** self.alpha_n, 0.0, 1.0
        # )
        shapeintegral = (
            spbeta(1.0 / self.alpha_m, 1.0 + self.alpha_n) / self.alpha_m
        )
        shapeintegral *= psi_bndry - psi_axis

        # Pressure on axis is
        #
        # paxis = - (L*Beta0/Raxis) * shapeintegral
        #

        # Integrate current components
        IR = (
            np.sum(jtorshape * R / self.Raxis) * dR * dZ
        )  # romb(romb(jtorshape * R / self.Raxis)) * dR * dZ
        I_R = (
            np.sum(jtorshape * self.Raxis / R) * dR * dZ
        )  # romb(romb(jtorshape * self.Raxis / R)) * dR * dZ

        # Toroidal plasma current Ip is
        #
        # Ip = L * (Beta0 * IR + (1-Beta0)*I_R)
        #    = L*Beta0*(IR - I_R) + L*I_R
        #

        LBeta0 = -self.paxis * self.Raxis / shapeintegral

        L = self.Ip / I_R - LBeta0 * (IR / I_R - 1)
        Beta0 = LBeta0 / L

        # print("Constraints: L = %e, Beta0 = %e" % (L, Beta0))

        # Toroidal current
        Jtor = (
            L
            * (Beta0 * R / self.Raxis + (1 - Beta0) * self.Raxis / R)
            * jtorshape
        )
        self.jtor = Jtor

        self.L = L
        self.Beta0 = Beta0

        return Jtor

    # Profile functions
    def pprime(self, pn):
        """
        dp/dpsi as a function of normalised psi. 0 outside core
        Calculate pprimeshape inside the core only
        """
        shape = (1.0 - np.clip(pn, 0.0, 1.0) ** self.alpha_m) ** self.alpha_n
        return self.L * self.Beta0 / self.Raxis * shape

    def ffprime(self, pn):
        """
        f * df/dpsi as a function of normalised psi. 0 outside core.
        Calculate ffprimeshape inside the core only.
        """
        shape = (1.0 - np.clip(pn, 0.0, 1.0) ** self.alpha_m) ** self.alpha_n
        return mu0 * self.L * (1 - self.Beta0) * self.Raxis * shape

    def fvac(self):
        return self._fvac


class Fiesta_Topeol(Profile):
    """
    As in Fiesta. Implements profile function as in Jeon arxiv:1503.03135 eq. 5
    and in Lao et al 1985 eq. 13.

    """

    def __init__(self, Beta0, Ip, fvac, alpha_m=1.0, alpha_n=2.0, Raxis=1.0):
        """
        paxis - Pressure at magnetic axis [Pa]
        Ip    - Plasma current [Amps]
        fvac  - Vacuum f = R*Bt

        Raxis - R used in p' and ff' components
        """

        # Check inputs
        if alpha_m < 0:
            raise ValueError("alpha_m must be positive")
        if alpha_n < 0:
            raise ValueError("alpha_n must be positive")

        # Set parameters for later use
        self.Beta0 = Beta0
        self.Ip = Ip
        self._fvac = fvac
        self.alpha_m = alpha_m
        self.alpha_n = alpha_n
        self.Raxis = Raxis

        # parameter to indicate that this is coming from FreeGS4E
        self.fast = True

    # def Jtor_part1(self, R, Z, psi, psi_bndry=None):
    #     """
    #     Same code as original Jtor method, just split into two parts to enable
    #     identification of limiter plasma configurations.

    #     Calculate toroidal plasma current

    #     Jtor = L * (Beta0*R/Raxis + (1-Beta0)*Raxis/R)*jtorshape

    #     where jtorshape is a shape function
    #     L and Beta0 are parameters which are set by constraints

    #     This function is adapted from FreeGS to save the xpts, opts, and Jtor so they don't have to be recomputed

    #     Parameters
    #     ----------
    #     R : np.ndarray
    #         R coordinates of the grid points
    #     Z : np.ndarray
    #         Z coordinates of the grid points
    #     psi : np.ndarray
    #         Poloidal field flux / 2*pi at each grid points (as returned by FreeGS.Equilibrium.psi())
    #     psi_bndry : float, optional
    #         Value of the poloidal field flux at the boundary of the plasma (last closed flux surface), by default None

    #     Returns
    #     -------
    #     Jtor : np.ndarray
    #         Toroidal current density

    #     Raises
    #     ------
    #     ValueError
    #         Raises ValueError if it cannot find an O-point
    #     """

    #     # Analyse the equilibrium, finding O- and X-points
    #     opt, xpt = critical.find_critical(R, Z, psi)
    #     if not opt:
    #         raise ValueError("No O-points found!")
    #     # psi_axis = opt[0][2]

    #     # if psi_bndry is not None:
    #     #     mask = critical.core_mask(R, Z, psi, opt, xpt, psi_bndry)
    #     # elif xpt:
    #     #     psi_bndry = xpt[0][2]
    #     #     mask = critical.core_mask(R, Z, psi, opt, xpt)
    #     # else:
    #     #     # No X-points
    #     #     psi_bndry = psi[0, 0]
    #     #     mask = None

    #     # # check correct sorting between psi_axis and psi_bndry
    #     # if (psi_axis-psi_bndry)*self.Ip < 0:
    #     #     raise ValueError("Incorrect critical points! Likely due to not suitable psi_plasma")

    #     # # added with respect to original Jtor
    #     # self.xpt = xpt
    #     # self.opt = opt
    #     # self.psi_bndry = psi_bndry
    #     # self.psi_axis = psi_axis

    #     return opt, xpt

    def Jtor_part2(self, R, Z, psi, psi_axis, psi_bndry, mask):
        """
        Same code as original Jtor method, just split into two parts to enable
        identification of limiter plasma configurations.
        In part 2 psi_axis is replaced by self.psi_axis

        Calculate toroidal plasma current

        Jtor = L * (Beta0*R/Raxis + (1-Beta0)*Raxis/R)*jtorshape

        where jtorshape is a shape function
        L and Beta0 are parameters which are set by constraints
        This function has been adapted from FreeGS to be more computationally efficient by calculating the integrals analytically and to save the xpt, opt and Jtor so they don't have to be recomputed

        Parameters
        ----------
        R : np.ndarray
            R coordinates of the grid points
        Z : np.ndarray
            Z coordinates of the grid points
        psi : np.ndarray
            Poloidal field flux / 2*pi at each grid points (as returned by FreeGS.Equilibrium.psi())
        psi_bndry : float, optional
            Value of the poloidal field flux at the boundary of the plasma (last closed flux surface), by default None

        Returns
        -------
        Jtor : np.ndarray
            Toroidal current density

        Raises
        ------
        ValueError
            Raises ValueError if it cannot find an O-point
        """
        if psi_bndry is None:
            psi_bndry = psi[0, 0]
            self.psi_bndry = psi_bndry

        dR = R[1, 0] - R[0, 0]
        dZ = Z[0, 1] - Z[0, 0]

        # Calculate normalised psi.
        # 0 = magnetic axis
        # 1 = plasma boundary
        psi_norm = (psi - psi_axis) / (psi_bndry - psi_axis)

        # Current profile shape
        jtorshape = (
            1.0 - np.clip(psi_norm, 0.0, 1.0) ** self.alpha_m
        ) ** self.alpha_n

        if mask is not None:
            # If there is a masking function (X-points, limiters)
            jtorshape *= mask

        # Toroidal current
        Jtor = (
            self.Beta0 * R / self.Raxis + (1 - self.Beta0) * self.Raxis / R
        ) * jtorshape
        L = self.Ip / (np.sum(Jtor) * dR * dZ)
        self.jtor = L * Jtor

        self.L = L
        # self.Beta0 = Beta0

        return self.jtor

    # Profile functions
    def pprime(self, pn):
        """
        dp/dpsi as a function of normalised psi. 0 outside core
        Calculate pprimeshape inside the core only
        """
        shape = (1.0 - np.clip(pn, 0.0, 1.0) ** self.alpha_m) ** self.alpha_n
        return self.L * self.Beta0 / self.Raxis * shape

    def ffprime(self, pn):
        """
        f * df/dpsi as a function of normalised psi. 0 outside core.
        Calculate ffprimeshape inside the core only.
        """
        shape = (1.0 - np.clip(pn, 0.0, 1.0) ** self.alpha_m) ** self.alpha_n
        return mu0 * self.L * (1 - self.Beta0) * self.Raxis * shape

    def fvac(self):
        return self._fvac


class Lao85(Profile):
    """
    Implements Lao profile as from eqs. 2,4,5 in Lao et al 1985 Nucl.Fus.25

    J = \lambda * (R/R_axis P' + Raxis/R FF'/mu0)

    with P' = sum(alpha_i x^i) - sum(alpha_i) x^(n_P+1)
    FF' = sum(beta_i x^i) - sum(beta_i) x^(n_F+1)

    """

    def __init__(
        self,
        Ip,
        fvac,
        alpha,
        beta,
        alpha_logic=True,
        beta_logic=True,
        Raxis=1,
        Ip_logic=True,
    ):
        """
        Ip    - Plasma current [Amps]
        fvac  - Vacuum f = R*Bt
        alpha - polynomial coefficients for pprime, list or array
        beta - polynomial coefficients for ffprime, list or array
        alpha_logic - boole, as in Fiesta, if True include n_{P+1} degree term
        beta_logic - boole, as in Fiesta, if True include n_{F+1} degree term
        Ip_logic - boole, if True entire profile is re-normalised to satisfy Ip identically

        Raxis - R used in p' and ff' components
        """

        # Set parameters for later use
        self.alpha = np.array(alpha)
        self.alpha_logic = alpha_logic
        if alpha_logic:
            self.alpha = np.concatenate((self.alpha, [-np.sum(self.alpha)]))
        self.alpha_exp = np.arange(0, len(self.alpha))

        self.beta = np.array(beta)
        self.beta_logic = beta_logic
        if beta_logic:
            self.beta = np.concatenate((self.beta, [-np.sum(self.beta)]))
        self.beta_exp = np.arange(0, len(self.beta))

        self.Ip = Ip
        self.Ip_logic = Ip_logic
        if self.Ip_logic is False:
            self.L = 1

        self._fvac = fvac
        self.Raxis = Raxis

        # parameter to indicate that this is coming from FreeGS4E
        self.fast = True

<<<<<<< HEAD
    # def Jtor_part1(self, R, Z, psi, psi_bndry=None):
    #     """
    #     Same code as original Jtor method, just split into two parts to enable
    #     identification of limiter plasma configurations.

    #     Calculate toroidal plasma current

    #     Parameters
    #     ----------
    #     R : np.ndarray
    #         R coordinates of the grid points
    #     Z : np.ndarray
    #         Z coordinates of the grid points
    #     psi : np.ndarray
    #         Poloidal field flux / 2*pi at each grid points (as returned by FreeGS.Equilibrium.psi())
    #     psi_bndry : float, optional
    #         Value of the poloidal field flux at the boundary of the plasma (last closed flux surface), by default None

    #     Returns
    #     -------
    #     Jtor : np.ndarray
    #         Toroidal current density

    #     Raises
    #     ------
    #     ValueError
    #         Raises ValueError if it cannot find an O-point
    #     """

    #     # Analyse the equilibrium, finding O- and X-points
    #     opt, xpt = critical.find_critical(R, Z, psi)
    #     if not opt:
    #         raise ValueError("No O-points found!")
    #     # psi_axis = opt[0][2]

    #     # if psi_bndry is not None:
    #     #     mask = critical.core_mask(R, Z, psi, opt, xpt, psi_bndry)
    #     # elif xpt:
    #     #     psi_bndry = xpt[0][2]
    #     #     mask = critical.core_mask(R, Z, psi, opt, xpt)
    #     # else:
    #     #     # No X-points
    #     #     psi_bndry = psi[0, 0]
    #     #     mask = None

    #     # # check correct sorting between psi_axis and psi_bndry
    #     # # if (psi_axis-psi_bndry)*self.Ip < 0:
    #     # #     raise ValueError("Incorrect critical points! Likely due to not suitable psi_plasma")

    #     # # added with respect to original Jtor
    #     # self.xpt = xpt
    #     # self.opt = opt
    #     # self.psi_bndry = psi_bndry
    #     # self.psi_axis = psi_axis

    #     return opt, xpt

    def Jtor_part2(
        self,
        R,
        Z,
        psi,
        psi_axis,
        psi_bndry,
        mask,
        torefine=False,
        refineR=None,
    ):
=======
    def Jtor_part2(self, R, Z, psi, psi_axis, psi_bndry, mask):
>>>>>>> d4911812
        """

        Parameters
        ----------
        R : np.ndarray
            R coordinates of the grid points
        Z : np.ndarray
            Z coordinates of the grid points
        psi : np.ndarray
            Poloidal field flux / 2*pi at each grid points (as returned by FreeGS.Equilibrium.psi())
        psi_bndry : float, optional
            Value of the poloidal field flux at the boundary of the plasma (last closed flux surface), by default None


        Returns
        -------
        Jtor : np.ndarray
            Toroidal current density

        Raises
        ------
        ValueError
            Raises ValueError if it cannot find an O-point
        """
        if psi_bndry is None:
            psi_bndry = psi[0, 0]
            self.psi_bndry = psi_bndry

        dR = R[1, 0] - R[0, 0]
        dZ = Z[0, 1] - Z[0, 0]

        if torefine:
            R = 1.0 * refineR

        # Calculate normalised psi.
        # 0 = magnetic axis
        # 1 = plasma boundary
        psi_norm = (psi - psi_axis) / (psi_bndry - psi_axis)
        psi_norm = np.clip(psi_norm, 0.0, 1.0)

        # Current profile shape
        # Pprime
        pprime_term = (
            psi_norm[np.newaxis, :, :]
            ** self.alpha_exp[:, np.newaxis, np.newaxis]
        )
        pprime_term *= self.alpha[:, np.newaxis, np.newaxis]
        pprime_term = np.sum(pprime_term, axis=0)
        pprime_term *= R / self.Raxis
        # FFprime
        ffprime_term = (
            psi_norm[np.newaxis, :, :]
            ** self.beta_exp[:, np.newaxis, np.newaxis]
        )
        ffprime_term *= self.beta[:, np.newaxis, np.newaxis]
        ffprime_term = np.sum(ffprime_term, axis=0)
        ffprime_term *= self.Raxis / R
        ffprime_term /= mu0
        # Sum together
        Jtor = pprime_term + ffprime_term

        if torefine:
            return Jtor

        if mask is not None:
            # If there is a masking function (X-points, limiters)
            Jtor *= mask

        if self.Ip_logic:
            jtorIp = np.sum(Jtor)
            if jtorIp == 0:
                self.problem_psi = psi
                raise ValueError(
                    "Total plasma current is zero! Cannot renormalise."
                )
            L = self.Ip / (jtorIp * dR * dZ)
            Jtor = L * Jtor
        else:
            L = 1.0

        self.jtor = Jtor.copy()
        self.L = L

        return self.jtor

    # Profile functions
    def pprime(self, pn):
        """
        dp/dpsi as a function of normalised psi. 0 outside core
        Calculate pprimeshape inside the core only
        """
        shape = (
            np.clip(np.array(pn), 0.0, 1.0)[np.newaxis, :]
            ** self.alpha_exp[:, np.newaxis]
        )
        shape *= self.alpha[:, np.newaxis]
        shape = np.sum(shape, axis=0)
        return self.L * shape / self.Raxis

    def ffprime(self, pn):
        """
        f * df/dpsi as a function of normalised psi. 0 outside core.
        Calculate ffprimeshape inside the core only.
        """
        shape = (
            np.clip(np.array(pn), 0.0, 1.0)[np.newaxis, :]
            ** self.beta_exp[:, np.newaxis]
        )
        shape *= self.beta[:, np.newaxis]
        shape = np.sum(shape, axis=0)
        return self.L * shape * self.Raxis

    def pressure(self, pn):
        """Claculates the pressure specifically for the Lao profile.
        Avoids using numerical integration.

        Parameters
        ----------
        pn : np.array of normalised psi values
        """
        pn = np.array(pn)[np.newaxis, :]
        ones = np.ones_like(pn)
        integrated_coeffs = self.alpha / np.arange(1, len(self.alpha_exp) + 1)
        norm_pressure = np.sum(
            integrated_coeffs[:, np.newaxis]
            * (ones - pn ** (self.alpha_exp[:, np.newaxis] + 1)),
            axis=0,
        )
        pressure = self.L * norm_pressure * (self.psi_axis - self.psi_bndry)
        return pressure

    def fvac(self):
        return self._fvac


class ProfilesPprimeFfprime:
    """
    Specified profile functions p'(psi), ff'(psi)

    Jtor = R*p' + ff'/(R*mu0)

    """

    def __init__(
        self, pprime_func, ffprime_func, fvac, p_func=None, f_func=None
    ):
        """
        pprime_func(psi_norm) - A function which returns dp/dpsi at given normalised flux
        ffprime_func(psi_norm) - A function which returns f*df/dpsi at given normalised flux (f = R*Bt)

        fvac - Vacuum f = R*Bt

        Optionally, the pres
        """
        self.pprime = pprime_func
        self.ffprime = ffprime_func
        self.p_func = p_func
        self.f_func = f_func
        self._fvac = fvac

    def Jtor(self, R, Z, psi, psi_bndry=None):
        """
        Calculate toroidal plasma current

        Jtor = R*p' + ff'/(R*mu0)
        """

        # Analyse the equilibrium, finding O- and X-points
        opt, xpt = critical.find_critical(R, Z, psi)
        if not opt:
            raise ValueError("No O-points found!")
        psi_axis = opt[0][2]

        if psi_bndry is not None:
            mask = critical.core_mask(R, Z, psi, opt, xpt, psi_bndry)
        elif xpt:
            psi_bndry = xpt[0][2]
            mask = critical.core_mask(R, Z, psi, opt, xpt)
        else:
            # No X-points
            psi_bndry = psi[0, 0]
            mask = None

        # Calculate normalised psi.
        # 0 = magnetic axis
        # 1 = plasma boundary
        psi_norm = clip((psi - psi_axis) / (psi_bndry - psi_axis), 0.0, 1.0)
        Jtor = R * self.pprime(psi_norm) + self.ffprime(psi_norm) / (R * mu0)

        if mask is not None:
            # If there is a masking function (X-points, limiters)
            Jtor *= mask

        return Jtor

    def pressure(self, psinorm, out=None):
        """
        Return pressure [Pa] at given value(s) of
        normalised psi.
        """
        if self.p_func is not None:
            # If a function exists then use it
            return self.p_func(psinorm)

        # If not, use base class to integrate
        return super(ProfilesPprimeFfprime, self).pressure(psinorm, out)

    def fpol(self, psinorm, out=None):
        """
        Return f=R*Bt at given value(s) of
        normalised psi.
        """
        if self.f_func is not None:
            # If a function exists then use it
            return self.f_func(psinorm)

        # If not, use base class to integrate
        return super(ProfilesPprimeFfprime, self).fpol(psinorm, out)

    def fvac(self):
        return self._fvac


class TensionSpline(Profile):
    """
    Implements tension spline profiles. Typically used for more modelling
    more complex shaped profiles (from magnetics + MSE plasma reconstructions).


    J = \lambda * (R/R_axis P' + Raxis/R FF'/mu0)

    with P' = sum_n f_n
    FF' = sum_n f_n

    where f_n is the tension spline.

    See https://catxmai.github.io/pdfs/Math212_ProjectReport.pdf for definition.

    """

    def __init__(
        self,
        Ip,
        fvac,
        pp_knots,
        pp_values,
        pp_values_2,
        pp_sigma,
        ffp_knots,
        ffp_values,
        ffp_values_2,
        ffp_sigma,
        Raxis=1,
        Ip_logic=True,
    ):
        """
        Ip    - Plasma current [Amps]
        fvac  - Vacuum f = R*Bt
        pp_knots - knot points of pprime, list or array
        pp_values - values of pprime at knot points, list or array
        pp_values_2 - values of 2nd derivative of pprime at knot points, list or array
        pp_sigma - pprime tension parameter, non-neative float
        ffp_knots - knot points of ffprime, list or array
        ffp_values - values of ffprime at knot points, list or array
        ffp_values_2 - values of 2nd derivative of ffprime at knot points, list or array
        ffp_sigma - ffprime tension parameter, non-neative float
        Raxis - R used in p' and ff' components]
        Ip_logic - boole, if True entire profile is re-normalised to satisfy Ip identically
        """

        # Set parameters for later use
        self.pp_knots = np.array(pp_knots)
        self.pp_values = np.array(pp_values)
        self.pp_values_2 = np.array(pp_values_2)
        self.pp_sigma = pp_sigma
        self.ffp_knots = np.array(ffp_knots)
        self.ffp_values = np.array(ffp_values)
        self.ffp_values_2 = np.array(ffp_values_2)
        self.ffp_sigma = ffp_sigma

        self.Ip = Ip
        self.Ip_logic = Ip_logic

        self._fvac = fvac
        self.Raxis = Raxis

        # parameter to indicate that this is coming from FreeGS4E
        self.fast = True

    def Jtor_part2(self, R, Z, psi, psi_axis, psi_bndry, mask):
        """

        Parameters
        ----------
        R : np.ndarray
            R coordinates of the grid points
        Z : np.ndarray
            Z coordinates of the grid points
        psi : np.ndarray
            Poloidal field flux / 2*pi at each grid points (as returned by FreeGS.Equilibrium.psi())
        psi_bndry : float, optional
            Value of the poloidal field flux at the boundary of the plasma (last closed flux surface), by default None

        Returns
        -------
        Jtor : np.ndarray
            Toroidal current density

        Raises
        ------
        ValueError
            Raises ValueError if it cannot find an O-point
        """
        if psi_bndry is None:
            psi_bndry = psi[0, 0]
            self.psi_bndry = psi_bndry

        dR = R[1, 0] - R[0, 0]
        dZ = Z[0, 1] - Z[0, 0]

        # Calculate normalised psi.
        # 0 = magnetic axis
        # 1 = plasma boundary
        psi_norm = (psi - psi_axis) / (psi_bndry - psi_axis)
        psi_norm = np.clip(psi_norm, 0.0, 1.0)

        # Current profile shape

        # Pprime
        pprime_term = self.tension_spline(
            psi_norm,
            self.pp_knots,
            self.pp_values,
            self.pp_values_2,
            self.pp_sigma,
        )
        pprime_term *= R / self.Raxis

        # FFprime
        ffprime_term = self.tension_spline(
            psi_norm,
            self.ffp_knots,
            self.ffp_values,
            self.ffp_values_2,
            self.ffp_sigma,
        )
        ffprime_term *= self.Raxis / R
        ffprime_term /= mu0

        # Sum together
        Jtor = pprime_term + ffprime_term

        if mask is not None:
            # If there is a masking function (X-points, limiters)
            Jtor *= mask

        if self.Ip_logic:
            jtorIp = np.sum(Jtor)
            if jtorIp == 0:
                self.problem_psi = psi
                raise ValueError(
                    "Total plasma current is zero! Cannot renormalise."
                )
            L = self.Ip / (jtorIp * dR * dZ)
            Jtor = L * Jtor
        else:
            L = 1.0

        self.jtor = Jtor.copy()
        self.L = L

        return self.jtor

    # Profile functions
    def pprime(self, pn):
        """
        dp/dpsi as a function of normalised psi. 0 outside core
        Calculate pprimeshape inside the core only
        """

        shape = self.tension_spline(
            pn, self.pp_knots, self.pp_values, self.pp_values_2, self.pp_sigma
        )
        return self.L * shape / self.Raxis

    def ffprime(self, pn):
        """
        f * df/dpsi as a function of normalised psi. 0 outside core.
        Calculate ffprimeshape inside the core only.
        """

        shape = self.tension_spline(
            pn,
            self.ffp_knots,
            self.ffp_values,
            self.ffp_values_2,
            self.ffp_sigma,
        )
        return self.L * shape * self.Raxis

    def fvac(self):
        return self._fvac

    def tension_spline(self, x, xn, yn, zn, sigma):
        """
        Evaluate the tension spline at locations in x using knot points xn,
        values at knot points yn, and second derivative values at knot points zn.
        Tension parameter is a non-negative float sigma.

        """

        size = x.shape
        if len(size) > 1:
            x = x.flatten()

        # fixed parameters
        x_diffs = xn[1:] - xn[0:-1]
        sinh_diffs = np.sinh(sigma * x_diffs)

        # initial solution array (each column is f_n(x) for a different n)
        X = np.tile(x, (len(x_diffs), 1)).T

        # calculate the terms in the spline (vectorised for speed)
        t1 = (yn[0:-1] - zn[0:-1] / (sigma**2)) * ((xn[1:] - X) / x_diffs)
        t2 = (
            zn[0:-1] * np.sinh(sigma * (xn[1:] - X))
            + zn[1:] * np.sinh(sigma * (X - xn[0:-1]))
        ) / ((sigma**2) * sinh_diffs)
        t3 = (yn[1:] - zn[1:] / (sigma**2)) * ((X - xn[0:-1]) / x_diffs)

        # sum the values
        sol = t1 + t2 + t3

        # zero out values outisde range of each f_n(x) as they're not valid (recall definition of tension spline)
        for n in range(0, len(xn) - 1):
            ind = (xn[n] <= x) & (x <= xn[n + 1])
            sol[~ind, n] = 0

        # sum to find (alomst) final solution
        f = np.sum(sol, axis=1)

        # check if any of the interpolation and knot points are the same (if so we have double counted)
        for i in np.where(np.isin(x, xn))[0]:
            if i not in [0, len(x) - 1]:
                f[i] /= 2

        # rehape final output if required
        if len(size) > 1:
            return f.reshape(size)
        else:
            return f<|MERGE_RESOLUTION|>--- conflicted
+++ resolved
@@ -945,64 +945,6 @@
         # parameter to indicate that this is coming from FreeGS4E
         self.fast = True
 
-<<<<<<< HEAD
-    # def Jtor_part1(self, R, Z, psi, psi_bndry=None):
-    #     """
-    #     Same code as original Jtor method, just split into two parts to enable
-    #     identification of limiter plasma configurations.
-
-    #     Calculate toroidal plasma current
-
-    #     Parameters
-    #     ----------
-    #     R : np.ndarray
-    #         R coordinates of the grid points
-    #     Z : np.ndarray
-    #         Z coordinates of the grid points
-    #     psi : np.ndarray
-    #         Poloidal field flux / 2*pi at each grid points (as returned by FreeGS.Equilibrium.psi())
-    #     psi_bndry : float, optional
-    #         Value of the poloidal field flux at the boundary of the plasma (last closed flux surface), by default None
-
-    #     Returns
-    #     -------
-    #     Jtor : np.ndarray
-    #         Toroidal current density
-
-    #     Raises
-    #     ------
-    #     ValueError
-    #         Raises ValueError if it cannot find an O-point
-    #     """
-
-    #     # Analyse the equilibrium, finding O- and X-points
-    #     opt, xpt = critical.find_critical(R, Z, psi)
-    #     if not opt:
-    #         raise ValueError("No O-points found!")
-    #     # psi_axis = opt[0][2]
-
-    #     # if psi_bndry is not None:
-    #     #     mask = critical.core_mask(R, Z, psi, opt, xpt, psi_bndry)
-    #     # elif xpt:
-    #     #     psi_bndry = xpt[0][2]
-    #     #     mask = critical.core_mask(R, Z, psi, opt, xpt)
-    #     # else:
-    #     #     # No X-points
-    #     #     psi_bndry = psi[0, 0]
-    #     #     mask = None
-
-    #     # # check correct sorting between psi_axis and psi_bndry
-    #     # # if (psi_axis-psi_bndry)*self.Ip < 0:
-    #     # #     raise ValueError("Incorrect critical points! Likely due to not suitable psi_plasma")
-
-    #     # # added with respect to original Jtor
-    #     # self.xpt = xpt
-    #     # self.opt = opt
-    #     # self.psi_bndry = psi_bndry
-    #     # self.psi_axis = psi_axis
-
-    #     return opt, xpt
-
     def Jtor_part2(
         self,
         R,
@@ -1014,9 +956,6 @@
         torefine=False,
         refineR=None,
     ):
-=======
-    def Jtor_part2(self, R, Z, psi, psi_axis, psi_bndry, mask):
->>>>>>> d4911812
         """
 
         Parameters
